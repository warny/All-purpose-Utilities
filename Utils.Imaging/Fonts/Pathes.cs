--- conflicted
+++ resolved
@@ -10,19 +10,7 @@
 {
 	private readonly List<Path> paths;
 	private Path path = null;
-<<<<<<< HEAD
 	private readonly Matrix<double> transformation;
-
-	/// <inheritdoc/>
-	public Paths()
-	{
-		this.transformation = Matrix<double>.Identity(3);
-		this.paths = new List<Path>();
-	}
-
-	/// <inheritdoc/>
-=======
-	private Matrix<double> transformation;
 
 	public Paths()
 	{
@@ -30,14 +18,13 @@
 		this.paths = new List<Path>();
 	}
 
->>>>>>> a5c725c3
+	/// <inheritdoc/>
 	public Paths(Matrix<double> transformation)
 	{
 		this.transformation = transformation;
 		this.paths = [];
 	}
 
-<<<<<<< HEAD
 	/// <inheritdoc/>
 	public int Count => paths.Count;
 
@@ -45,12 +32,6 @@
 	public Path this[int index] => paths[index];
 
 	/// <inheritdoc/>
-=======
-	public int Count => paths.Count;
-
-	public Path this[int index] => paths[index];
-
->>>>>>> a5c725c3
 	public void StartAt(float x, float y)
 	{
 		var p = new Vector<double>(x, y, 1);
@@ -60,15 +41,11 @@
 		paths.Add(path);
 	}
 
-<<<<<<< HEAD
 	/// <inheritdoc/>
-=======
->>>>>>> a5c725c3
 	public void LineTo(float x, float y)
 	{
 		var p = new Vector<double>(x, y, 1);
 		p = transformation * p;
-<<<<<<< HEAD
 		path.LineTo(new PointF((short)p[0], (short)p[1]));
 	}
 
@@ -77,24 +54,12 @@
 	{
 		var tPoints = points
 			.Select(p => transformation * new Vector<double>(p.x, p.y, 1))
-=======
-		path.LineTo(new PointF((short)p[0], (short)p[1])); ;
-	}
-
-	public void BezierTo(params (float x, float y)[] points)
-	{
-		var tPoints = points
-			.Select(p => transformation * new Mathematics.LinearAlgebra.Vector<double>(p.x, p.y, 1))
->>>>>>> a5c725c3
 			.Select(p => new PointF((short)p[0], (short)p[1]));
 
 		path.BezierTo(tPoints.ToArray());
 	}
 
-<<<<<<< HEAD
 	/// <inheritdoc/>
-=======
->>>>>>> a5c725c3
 	public IEnumerator<Path> GetEnumerator() => paths.GetEnumerator();
 	System.Collections.IEnumerator System.Collections.IEnumerable.GetEnumerator() => GetEnumerator();
 }