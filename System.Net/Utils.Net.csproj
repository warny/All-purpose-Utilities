﻿<Project Sdk="Microsoft.NET.Sdk">

  <PropertyGroup>
    <TargetFramework>net9.0</TargetFramework>
          <EnablePreviewFeatures>True</EnablePreviewFeatures>
    <AssemblyName>Utils.Net</AssemblyName>
    <RootNamespace>Utils</RootNamespace>
    <Authors>Olivier MARTY</Authors>
    <Company>Olivier MARTY</Company>
    <PackageId>omy.Utils.Net</PackageId>
    <PackageLicenseExpression>Apache-2.0</PackageLicenseExpression>
<<<<<<< HEAD
    <PackageReadmeFile>README.md</PackageReadmeFile>
=======
>>>>>>> cd5f41a8
    <GeneratePackageOnBuild>true</GeneratePackageOnBuild>
    <Version>1.0.0</Version>
    <Description>Network utilities
        - DNS protocol implementation
        - ICMP helpers and system network info</Description>
  </PropertyGroup>

  <ItemGroup>
    <PackageReference Include="System.Management" Version="9.0.6" />
  </ItemGroup>

  <ItemGroup>
    <ProjectReference Include="..\Utils\Utils.csproj" />
  </ItemGroup>

</Project><|MERGE_RESOLUTION|>--- conflicted
+++ resolved
@@ -9,12 +9,9 @@
     <Company>Olivier MARTY</Company>
     <PackageId>omy.Utils.Net</PackageId>
     <PackageLicenseExpression>Apache-2.0</PackageLicenseExpression>
-<<<<<<< HEAD
     <PackageReadmeFile>README.md</PackageReadmeFile>
-=======
->>>>>>> cd5f41a8
     <GeneratePackageOnBuild>true</GeneratePackageOnBuild>
-    <Version>1.0.0</Version>
+    <Version>1.0.1</Version>
     <Description>Network utilities
         - DNS protocol implementation
         - ICMP helpers and system network info</Description>
