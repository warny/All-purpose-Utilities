﻿using System;

namespace Utils.Fonts;

/// <summary>
/// Flags used in the 'head' table of a TrueType font.
/// </summary>
[Flags]
public enum HeadFlags : short
{
#pragma warning disable S2346

	/// <summary>
	/// y=0 specifies the baseline.
	/// </summary>
	YZeroIsBaseline = 0x0000,

	/// <summary>
	/// Left sidebearing point at x=0.
	/// </summary>
	LeftSidebearingIsAtX0 = 0x0001,

	/// <summary>
	/// Font uses different glyph designs at different point sizes.
	/// </summary>
	ScaledDesignsDiffer = 0x0002,

	/// <summary>
	/// Use integer pixel scaling only.
	/// </summary>
	IntegerScaling = 0x0004,

	/// <summary>
	/// Font uses Microsoft's TrueType scaler.
	/// </summary>
	MicrosoftScaler = 0x0008,

	/// <summary>
	/// Font is vertically laid out; x=0 is vertical baseline.
	/// </summary>
	VerticalLayout = 0x0010,

	/// <summary>
	/// Reserved. Must be zero.
	/// </summary>
	ReservedZero = 0x0020,

	/// <summary>
	/// Font requires complex script layout support.
	/// </summary>
	RequiresLinguisticLayout = 0x0040,

	/// <summary>
	/// Font has default metamorphosis (AAT).
	/// </summary>
	HasMetamorphosis = 0x0080,

	/// <summary>
	/// Font contains strong right-to-left glyphs.
	/// </summary>
	HasRightToLeftGlyphs = 0x0100,

	/// <summary>
	/// Font contains Indic-style rearrangement features.
	/// </summary>
	HasIndicRearrangement = 0x0200,

	/// <summary>
	/// Adobe-defined usage flag #1.
	/// </summary>
	AdobeFlag1 = 0x0400,

	/// <summary>
	/// Adobe-defined usage flag #2.
	/// </summary>
	AdobeFlag2 = 0x0800,

	/// <summary>
	/// Adobe-defined usage flag #3.
	/// Remarque : La valeur 0x0F00 peut représenter un ensemble de bits définis par la spécification.
	/// </summary>
	AdobeFlag3 = 0x0F00,

	/// <summary>
	/// Font is a symbolic fallback (e.g., Last Resort).
	/// </summary>
	IsSymbolFallback = 0x1000
#pragma warning restore S2346
}

/// <summary>
/// macStyle field flags from the 'head' table.
/// </summary>
[Flags]
public enum MacStyleFlags : short
{
<<<<<<< HEAD
        /// <summary>
        /// No additional macStyle modifiers are applied to the font.
        /// </summary>
        None = 0x00,

        /// <summary>
        /// Indicates that the font should be rendered using a bold weight.
        /// </summary>
        Bold = 0x01,

        /// <summary>
        /// Indicates that the font should be rendered with italic styling.
        /// </summary>
        Italic = 0x02,

        /// <summary>
        /// Marks the font as supporting underlining by default.
        /// </summary>
        Underline = 0x04,

        /// <summary>
        /// Specifies that the font outlines should be drawn instead of filled shapes.
        /// </summary>
        Outline = 0x08,

        /// <summary>
        /// Applies a drop-shadow effect to the glyphs.
        /// </summary>
        Shadow = 0x10,

        /// <summary>
        /// Indicates a condensed version of the font with tighter spacing.
        /// </summary>
        Condensed = 0x20,

        /// <summary>
        /// Indicates an extended version of the font with wider spacing.
        /// </summary>
        Extended = 0x40
=======
	/// <summary>
	/// No additional macStyle modifiers are applied to the font.
	/// </summary>
	None = 0x00,

	/// <summary>
	/// Indicates that the font should be rendered using a bold weight.
	/// </summary>
	Bold = 0x01,

	/// <summary>
	/// Indicates that the font should be rendered with italic styling.
	/// </summary>
	Italic = 0x02,

	/// <summary>
	/// Marks the font as supporting underlining by default.
	/// </summary>
	Underline = 0x04,

	/// <summary>
	/// Specifies that the font outlines should be drawn instead of filled shapes.
	/// </summary>
	Outline = 0x08,

	/// <summary>
	/// Applies a drop-shadow effect to the glyphs.
	/// </summary>
	Shadow = 0x10,

	/// <summary>
	/// Indicates a condensed version of the font with tighter spacing.
	/// </summary>
	Condensed = 0x20,

	/// <summary>
	/// Indicates an extended version of the font with wider spacing.
	/// </summary>
	Extended = 0x40
>>>>>>> 718a106f
}

/// <summary>
/// Indicates glyph layout directionality hints.
/// </summary>
public enum FontDirectionHintEnum : short
{
	/// <summary>
	/// Mixed directional glyphs.
	/// </summary>
	Mixed = 0,

	/// <summary>
	/// Only strong left-to-right glyphs.
	/// </summary>
	LeftToRight = 1,

	/// <summary>
	/// Left-to-right with neutral glyphs.
	/// </summary>
	LeftToRightWithNeutrals = 2,

	/// <summary>
	/// Only strong right-to-left glyphs.
	/// </summary>
	RightToLeft = -1,

	/// <summary>
	/// Right-to-left with neutral glyphs.
	/// </summary>
	RightToLeftWithNeutrals = -2
}

/// <summary>
/// Outline point flags used in glyph definitions.
/// </summary>
[Flags]
public enum OutlineFlags : byte
{
<<<<<<< HEAD
        /// <summary>
        /// No outline flags are set for the point.
        /// </summary>
        None = 0x00,
=======
	/// <summary>
	/// No outline flags are set for the point.
	/// </summary>
	None = 0x00,
>>>>>>> 718a106f

	/// <summary>
	/// The point is on the curve (versus a control point).
	/// </summary>
	OnCurve = 0x01,

	/// <summary>
	/// X coordinate is stored sur un octet (sinon 2 octets).
	/// </summary>
	XIsByte = 0x02,

	/// <summary>
	/// Y coordinate is stored sur un octet (sinon 2 octets).
	/// </summary>
	YIsByte = 0x04,

	/// <summary>
	/// Le prochain octet répète ce flag pour des points supplémentaires.
	/// </summary>
	Repeat = 0x08,

	/// <summary>
	/// La coordonnée X est la même ou positive, selon XIsByte.
	/// </summary>
	XIsSame = 0x10,

	/// <summary>
	/// La coordonnée Y est la même ou positive, selon YIsByte.
	/// </summary>
	YIsSame = 0x20
}

/// <summary>
/// Flags for compound glyph components.
/// </summary>
[Flags]
public enum CompoundGlyfFlags : short
{
	/// <summary>
	/// Arguments are 16-bit words (otherwise, they are bytes).
	/// </summary>
	ArgsAreWords = 0x0001,

	/// <summary>
	/// Arguments represent (x, y) values (otherwise, point indices).
	/// </summary>
	ArgsAreXY = 0x0002,

	/// <summary>
	/// Round (x, y) values to grid.
	/// </summary>
	RoundToGrid = 0x0004,

	/// <summary>
	/// Component has a uniform scale.
	/// </summary>
	HasScale = 0x0008,

	/// <summary>
	/// More components follow.
	/// </summary>
	MoreComponents = 0x0020,

	/// <summary>
	/// Component has independent x and y scales.
	/// </summary>
	HasXYScale = 0x0040,

	/// <summary>
	/// Component has a full 2x2 transformation matrix.
	/// </summary>
	HasTwoByTwo = 0x0080,

	/// <summary>
	/// Instructions follow all components.
	/// </summary>
	HasInstructions = 0x0100,

	/// <summary>
	/// Use this component's metrics in the compound glyph.
	/// </summary>
	UseMyMetrics = 0x0200,

	/// <summary>
	/// Components overlap.
	/// </summary>
	OverlapCompound = 0x0400
}

/// <summary>
/// Enumerates the platform families that can appear in TrueType name records.
/// </summary>
public enum TtfPlatFormId : short
{
#pragma warning disable CS1591
	Unicode = 0,
	Macintosh = 1,
	Microsoft = 3
#pragma warning restore CS1591
}

/// <summary>
/// Identifies the platform-specific encodings associated with a <see cref="TtfPlatFormId"/>.
/// </summary>
public enum TtfPlatformSpecificID : short
{
#pragma warning disable CS1591
	MAC_ROMAN = 0,
	UNICODE_DEFAULT = 0,
	UNICODE_V11 = 1,
	UNICODE_V2 = 3
#pragma warning restore CS1591
}

/// <summary>
/// Lists the language identifiers used by TrueType name records for localization.
/// </summary>
public enum TtfLanguageID : ushort
{
#pragma warning disable CS1591
	MAC_English = 0,
	MAC_French = 1,
	MAC_German = 2,
	MAC_Italian = 3,
	MAC_Dutch = 4,
	MAC_Swedish = 5,
	MAC_Spanish = 6,
	MAC_Danish = 7,
	MAC_Portuguese = 8,
	MAC_Norwegian = 9,
	MAC_Hebrew = 10,
	MAC_Japanese = 11,
	MAC_Arabic = 12,
	MAC_Finnish = 13,
	MAC_Greek = 14,
	MAC_Icelandic = 15,
	MAC_Maltese = 16,
	MAC_Turkish = 17,
	MAC_Croatian = 18,
	MAC_Chinese_traditional = 19,
	MAC_Urdu = 20,
	MAC_Hindi = 21,
	MAC_Thai = 22,
	MAC_Korean = 23,
	MAC_Lithuanian = 24,
	MAC_Polish = 25,
	MAC_Hungarian = 26,
	MAC_Estonian = 27,
	MAC_Latvian = 28,
	MAC_Sami = 29,
	MAC_Faroese = 30,
	MAC_Farsi_Persian = 31,
	MAC_Russian = 32,
	MAC_Chinese_simplified = 33,
	MAC_Flemish = 34,
	MAC_Irish_Gaelic = 35,
	MAC_Albanian = 36,
	MAC_Romanian = 37,
	MAC_Czech = 38,
	MAC_Slovak = 39,
	MAC_Slovenian = 40,
	MAC_Yiddish = 41,
	MAC_Serbian = 42,
	MAC_Macedonian = 43,
	MAC_Bulgarian = 44,
	MAC_Ukrainian = 45,
	MAC_Byelorussian = 46,
	MAC_Uzbek = 47,
	MAC_Kazakh = 48,
	MAC_Azerbaijani_Cyrillic_script = 49,
	MAC_Azerbaijani_Arabic_script = 50,
	MAC_Armenian = 51,
	MAC_Georgian = 52,
	MAC_Moldavian = 53,
	MAC_Kirghiz = 54,
	MAC_Tajiki = 55,
	MAC_Turkmen = 56,
	MAC_Mongolian_Mongolian_script = 57,
	MAC_Mongolian_Cyrillic_script = 58,
	MAC_Pashto = 59,
	MAC_Kurdish = 60,
	MAC_Kashmiri = 61,
	MAC_Sindhi = 62,
	MAC_Tibetan = 63,
	MAC_Nepali = 64,
	MAC_Sanskrit = 65,
	MAC_Marathi = 66,
	MAC_Bengali = 67,
	MAC_Assamese = 68,
	MAC_Gujarati = 69,
	MAC_Punjabi = 70,
	MAC_Oriya = 71,
	MAC_Malayalam = 72,
	MAC_Kannada = 73,
	MAC_Tamil = 74,
	MAC_Telugu = 75,
	MAC_Sinhalese = 76,
	MAC_Burmese = 77,
	MAC_Khmer = 78,
	MAC_Lao = 79,
	MAC_Vietnamese = 80,
	MAC_Indonesian = 81,
	MAC_Tagalog = 82,
	MAC_Malay_Roman_script = 83,
	MAC_Malay_Arabic_script = 84,
	MAC_Amharic = 85,
	MAC_Tigrinya = 86,
	MAC_Galla = 87,
	MAC_Somali = 88,
	MAC_Swahili = 89,
	MAC_Kinyarwanda_Ruanda = 90,
	MAC_Rundi = 91,
	MAC_Nyanja_Chewa = 92,
	MAC_Malagasy = 93,
	MAC_Esperanto = 94,
	MAC_Welsh = 128,
	MAC_Basque = 129,
	MAC_Catalan = 130,
	MAC_Latin = 131,
	MAC_Quechua = 132,
	MAC_Guarani = 133,
	MAC_Aymara = 134,
	MAC_Tatar = 135,
	MAC_Uighur = 136,
	MAC_Dzongkha = 137,
	MAC_Javanese_Roman_script = 138,
	MAC_Sundanese_Roman_script = 139,
	MAC_Galician = 140,
	MAC_Afrikaans = 141,
	MAC_Breton = 142,
	MAC_Inuktitut = 143,
	MAC_Scottish_Gaelic = 144,
	MAC_Manx_Gaelic = 145,
	MAC_Irish_Gaelic_with_dot_above = 146,
	MAC_Tongan = 147,
	MAC_Greek_polytonic = 148,
	MAC_Greenlandic = 149,
	MAC_Azerbaijani_Roman_script = 150,

	MS_Arabic_Saudi_Arabia = 1025,
	MS_Bulgarian = 1026,
	MS_Catalan = 1027,
	MS_Chinese_Taiwan = 1028,
	MS_Czech = 1029,
	MS_Danish = 1030,
	MS_German_Germany = 1031,
	MS_Greek = 1032,
	MS_English_United_States = 1033,
	MS_Spanish_Spain_Traditional_Sort = 1034,
	MS_Finnish = 1035,
	MS_French_France = 1036,
	MS_Hebrew = 1037,
	MS_Hungarian = 1038,
	MS_Icelandic = 1039,
	MS_Italian_Italy = 1040,
	MS_Japanese = 1041,
	MS_Korean = 1042,
	MS_Dutch_Netherlands = 1043,
	MS_Norwegian_Bokmal = 1044,
	MS_Polish = 1045,
	MS_Portuguese_Brazil = 1046,
	MS_Rhaeto_Romanic = 1047,
	MS_Romanian = 1048,
	MS_Russian = 1049,
	MS_Croatian = 1050,
	MS_Slovak = 1051,
	MS_Albanian_Albania = 1052,
	MS_Swedish = 1053,
	MS_Thai = 1054,
	MS_Turkish = 1055,
	MS_Urdu_Pakistan = 1056,
	MS_Indonesian = 1057,
	MS_Ukrainian = 1058,
	MS_Belarusian = 1059,
	MS_Slovenian = 1060,
	MS_Estonian = 1061,
	MS_Latvian = 1062,
	MS_Lithuanian = 1063,
	MS_Tajik = 1064,
	MS_Persian = 1065,
	MS_Vietnamese = 1066,
	MS_Armenian_Armenia = 1067,
	MS_Azeri_Latin = 1068,
	MS_Basque = 1069,
	MS_Sorbian = 1070,
	MS_FYRO_Macedonian = 1071,
	MS_Sutu = 1072,
	MS_Tsonga = 1073,
	MS_Tswana = 1074,
	MS_Venda = 1075,
	MS_Xhosa = 1076,
	MS_Zulu = 1077,
	MS_Afrikaans_South_Africa = 1078,
	MS_Georgian = 1079,
	MS_Faroese = 1080,
	MS_Hindi = 1081,
	MS_Maltese = 1082,
	MS_Sami = 1083,
	MS_Gaelic_Scotland = 1084,
	MS_Yiddish = 1085,
	MS_Malay_Malaysia = 1086,
	MS_Kazakh = 1087,
	MS_Kyrgyz_Cyrillic = 1088,
	MS_Swahili = 1089,
	MS_Turkmen = 1090,
	MS_Uzbek_Latin = 1091,
	MS_Tatar = 1092,
	MS_Bengali_India = 1093,
	MS_Punjabi = 1094,
	MS_Gujarati = 1095,
	MS_Oriya = 1096,
	MS_Tamil = 1097,
	MS_Telugu = 1098,
	MS_Kannada = 1099,
	MS_Malayalam = 1100,
	MS_Assamese = 1101,
	MS_Marathi = 1102,
	MS_Sanskrit = 1103,
	MS_Mongolian_Cyrillic = 1104,
	MS_Tibetan_Peoples_Republic_of_China = 1105,
	MS_Welsh = 1106,
	MS_Khmer = 1107,
	MS_Lao = 1108,
	MS_Burmese = 1109,
	MS_Galician = 1110,
	MS_Konkani = 1111,
	MS_Manipuri = 1112,
	MS_Sindhi_India = 1113,
	MS_Syriac = 1114,
	MS_Sinhalese_Sri_Lanka = 1115,
	MS_Cherokee_United_States = 1116,
	MS_Inuktitut = 1117,
	MS_Amharic_Ethiopia = 1118,
	MS_Tamazight_Arabic = 1119,
	MS_Kashmiri_Arabic = 1120,
	MS_Nepali = 1121,
	MS_Frisian_Netherlands = 1122,
	MS_Pashto = 1123,
	MS_Filipino = 1124,
	MS_Divehi = 1125,
	MS_Edo = 1126,
	MS_Fulfulde_Nigeria = 1127,
	MS_Hausa_Nigeria = 1128,
	MS_Ibibio_Nigeria = 1129,
	MS_Yoruba = 1130,
	MS_Quecha_Bolivia = 1131,
	MS_Sepedi = 1132,
	MS_Igbo_Nigeria = 1136,
	MS_Kanuri_Nigeria = 1137,
	MS_Oromo = 1138,
	MS_Tigrigna_Ethiopia = 1139,
	MS_Guarani_Paraguay = 1140,
	MS_Hawaiian_United_States = 1141,
	MS_Latin = 1142,
	MS_Somali = 1143,
	MS_Yi = 1144,
	MS_Papiamentu = 1145,
	MS_Uighur_China = 1152,
	MS_Maori_New_Zealand = 1153,
	MS_Arabic_Iraq = 2049,
	MS_Chinese_Peoples_Republic_of_China = 2052,
	MS_German_Switzerland = 2055,
	MS_English_United_Kingdom = 2057,
	MS_Spanish_Mexico = 2058,
	MS_French_Belgium = 2060,
	MS_Italian_Switzerland = 2064,
	MS_Dutch_Belgium = 2067,
	MS_Norwegian_Nynorsk = 2068,
	MS_Portuguese_Portugal = 2070,
	MS_Romanian_Moldava = 2072,
	MS_Russian_Moldava = 2073,
	MS_Serbian_Latin = 2074,
	MS_Swedish_Finland = 2077,
	MS_Urdu_India = 2080,
	MS_Azeri_Cyrillic = 2092,
	MS_Gaelic_Ireland = 2108,
	MS_Malay_Brunei_Darussalam = 2110,
	MS_Uzbek_Cyrillic = 2115,
	MS_Bengali_Bangladesh = 2117,
	MS_Punjabi_Pakistan = 2118,
	MS_Mongolian_Mongolian = 2128,
	MS_Tibetan_Bhutan = 2129,
	MS_Sindhi_Pakistan = 2137,
	MS_Tamazight_Latin = 2143,
	MS_Kashmiri_Devanagari = 2144,
	MS_Nepali_India = 2145,
	MS_Quecha_Ecuador = 2155,
	MS_Tigrigna_Eritrea = 2163,
	MS_Arabic_Egypt = 3073,
	MS_Chinese_Hong_Kong_SAR = 3076,
	MS_German_Austria = 3079,
	MS_English_Australia = 3081,
	MS_Spanish_Spain_Modern_Sort = 3082,
	MS_French_Canada = 3084,
	MS_Serbian_Cyrillic = 3098,
	MS_Quecha_Peru = 3179,
	MS_Arabic_Libya = 4097,
	MS_Chinese_Singapore = 4100,
	MS_German_Luxembourg = 4103,
	MS_English_Canada = 4105,
	MS_Spanish_Guatemala = 4106,
	MS_French_Switzerland = 4108,
	MS_Croatian_Bosnia_Herzegovina = 4122,
	MS_Arabic_Algeria = 5121,
	MS_Chinese_Macao_SAR = 5124,
	MS_German_Liechtenstein = 5127,
	MS_English_New_Zealand = 5129,
	MS_Spanish_Costa_Rica = 5130,
	MS_French_Luxembourg = 5132,
	MS_Bosnian_Bosnia_Herzegovina = 5146,
	MS_Arabic_Morocco = 6145,
	MS_English_Ireland = 6153,
	MS_Spanish_Panama = 6154,
	MS_French_Monaco = 6156,
	MS_Arabic_Tunisia = 7169,
	MS_English_South_Africa = 7177,
	MS_Spanish_Dominican_Republic = 7178,
	MS_French_West_Indies = 7180,
	MS_Arabic_Oman = 8193,
	MS_English_Jamaica = 8201,
	MS_Spanish_Venezuela = 8202,
	MS_French_Reunion = 8204,
	MS_Arabic_Yemen = 9217,
	MS_English_Caribbean = 9225,
	MS_Spanish_Colombia = 9226,
	MS_French_Democratic_Rep_of_Congo = 9228,
	MS_Arabic_Syria = 10241,
	MS_English_Belize = 10249,
	MS_Spanish_Peru = 10250,
	MS_French_Senegal = 10252,
	MS_Arabic_Jordan = 11265,
	MS_English_Trinidad = 11273,
	MS_Spanish_Argentina = 11274,
	MS_French_Cameroon = 11276,
	MS_Arabic_Lebanon = 12289,
	MS_English_Zimbabwe = 12297,
	MS_Spanish_Ecuador = 12298,
	MS_French_Cote_dIvoire = 12300,
	MS_Arabic_Kuwait = 13313,
	MS_English_Philippines = 13321,
	MS_Spanish_Chile = 13322,
	MS_French_Mali = 13324,
	MS_Arabic_UAE = 14337,
	MS_English_Indonesia = 14345,
	MS_Spanish_Uruguay = 14346,
	MS_French_Morocco = 14348,
	MS_Arabic_Bahrain = 15361,
	MS_English_Hong_Kong_SAR = 15369,
	MS_Spanish_Paraguay = 15370,
	MS_French_Haiti = 15372,
	MS_Arabic_Qatar = 16385,
	MS_English_India = 16393,
	MS_Spanish_Bolivia = 16394,
	MS_English_Malaysia = 17417,
	MS_Spanish_El_Salvador = 17418,
	MS_English_Singapore = 18441,
	MS_Spanish_Honduras = 18442,
	MS_Spanish_Nicaragua = 19466,
	MS_Spanish_Puerto_Rico = 20490,
	MS_Spanish_United_States = 21514,
	MS_Spanish_Latin_America = 58378,
	MS_French_North_Africa = 58380,
#pragma warning restore CS1591
}

/// <summary>
/// Represents the name identifiers stored in a TrueType font name table.
/// </summary>
public enum TtfNameID : short
{
#pragma warning disable CS1591
	COPYRIGHT = 0,
	FAMILY = 1,
	SUBFAMILY = 2,
	SUBFAMILY_UNIQUE = 3,
	FULL_NAME = 4,
	VERSION = 5,
	POSTSCRIPT_NAME = 6,
	TRADEMARK = 7,
	MANUFACTURER = 8,
	DESIGNER = 9,
	DESCRIPTION = 10,
	FONTVENDOR_URL = 11,
	FONTDESIGNER_URL = 12,
	LICENSEDESCRIPTION = 13,
	LICENSEINFORMATION_URL = 14,
	PREFERREDFAMILY = 16,
	PREFEREDSUBFAMILY = 17,
	COMPATIBLEFULL = 18,
	SAMPLETEXT = 19,
	OPENTYPE1 = 20,
	OPENTYPE2 = 21,
	OPENTYPE3 = 22,
	OPENTYPE4 = 23,
	OPENTYPE5 = 24,
	VARIATIONSPOSTSCRIPT_NAMEPREFIX = 25
#pragma warning restore CS1591
}<|MERGE_RESOLUTION|>--- conflicted
+++ resolved
@@ -94,47 +94,7 @@
 [Flags]
 public enum MacStyleFlags : short
 {
-<<<<<<< HEAD
-        /// <summary>
-        /// No additional macStyle modifiers are applied to the font.
-        /// </summary>
-        None = 0x00,
-
-        /// <summary>
-        /// Indicates that the font should be rendered using a bold weight.
-        /// </summary>
-        Bold = 0x01,
-
-        /// <summary>
-        /// Indicates that the font should be rendered with italic styling.
-        /// </summary>
-        Italic = 0x02,
-
-        /// <summary>
-        /// Marks the font as supporting underlining by default.
-        /// </summary>
-        Underline = 0x04,
-
-        /// <summary>
-        /// Specifies that the font outlines should be drawn instead of filled shapes.
-        /// </summary>
-        Outline = 0x08,
-
-        /// <summary>
-        /// Applies a drop-shadow effect to the glyphs.
-        /// </summary>
-        Shadow = 0x10,
-
-        /// <summary>
-        /// Indicates a condensed version of the font with tighter spacing.
-        /// </summary>
-        Condensed = 0x20,
-
-        /// <summary>
-        /// Indicates an extended version of the font with wider spacing.
-        /// </summary>
-        Extended = 0x40
-=======
+
 	/// <summary>
 	/// No additional macStyle modifiers are applied to the font.
 	/// </summary>
@@ -174,7 +134,6 @@
 	/// Indicates an extended version of the font with wider spacing.
 	/// </summary>
 	Extended = 0x40
->>>>>>> 718a106f
 }
 
 /// <summary>
@@ -214,17 +173,10 @@
 [Flags]
 public enum OutlineFlags : byte
 {
-<<<<<<< HEAD
-        /// <summary>
-        /// No outline flags are set for the point.
-        /// </summary>
-        None = 0x00,
-=======
 	/// <summary>
 	/// No outline flags are set for the point.
 	/// </summary>
 	None = 0x00,
->>>>>>> 718a106f
 
 	/// <summary>
 	/// The point is on the curve (versus a control point).
