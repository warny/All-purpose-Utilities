--- conflicted
+++ resolved
@@ -16,29 +16,15 @@
 {
 	public (T weight, Vector<T> vector) ComputeBarycenter(params Vector<T>[] points)
 		=> ComputeBarycenter((IEnumerable<Vector<T>>)points);
-<<<<<<< HEAD
-        public (T weight, Vector<T> vector) ComputeBarycenter<T>(IEnumerable<Vector<T>> vectors)
-                where T : struct, IFloatingPoint<T>
-		=> ComputeBarycenter<T, Vector<T>>(wp => T.One, vector => vector, vectors);
-=======
 	public (T weight, Vector<T> vector) ComputeBarycenter(IEnumerable<Vector<T>> vectors)
 		=> ComputeBarycenter(wp => T.One, vector => vector, vectors);
->>>>>>> 0ece8264
 	public (T weight, Vector<T> vector) ComputeBarycenter(params (T weight, Vector<T> point)[] weightedPoints)
 		=> ComputeBarycenter((IEnumerable<(T weight, Vector<T> vector)>)weightedPoints);
 	public (T weight, Vector<T> vector) ComputeBarycenter(IEnumerable<(T weight, Vector<T> vector)> weightedPoints)
 		=> ComputeBarycenter(wp => wp.weight, wp => wp.vector, weightedPoints);
-<<<<<<< HEAD
-        public static (T weigth, Vector<T> point) ComputeBarycenter<T, TW>(Func<TW, T> getWeight, Func<TW, Vector<T>> getVector, params TW[] weightedPoints)
-                where T : struct, IFloatingPoint<T>
-		=> ComputeBarycenter(getWeight, getVector, (IEnumerable<TW>)weightedPoints);
-        public static (T weigth, Vector<T> point) ComputeBarycenter<T, TW>(Func<TW, T> getWeight, Func<TW, Vector<T>> getVector, IEnumerable<TW> weightedPoints)
-                where T : struct, IFloatingPoint<T>
-=======
 	public static (T weigth, Vector<T> point) ComputeBarycenter<TW>(Func<TW, T> getWeight, Func<TW, Vector<T>> getVector, params TW[] weightedPoints)
 		=> ComputeBarycenter(getWeight, getVector, (IEnumerable<TW>)weightedPoints);
 	public static (T weigth, Vector<T> point) ComputeBarycenter<TW>(Func<TW, T> getWeight, Func<TW, Vector<T>> getVector, IEnumerable<TW> weightedPoints)
->>>>>>> 0ece8264
 	{
 		var enumerator = weightedPoints.GetEnumerator();
 
