--- conflicted
+++ resolved
@@ -11,11 +11,7 @@
 /// Vecteur
 /// </summary>
 public sealed partial class Vector<T> : IEquatable<Vector<T>>, IEquatable<T[]>, ICloneable
-<<<<<<< HEAD
-    where T : struct, IFloatingPoint<T>
-=======
     where T : struct, IFloatingPoint<T>, IRootFunctions<T>
->>>>>>> 0ece8264
 {
     private static EnumerableEqualityComparer<T> ComponentComparer { get; } = EnumerableEqualityComparer<T>.Default;
 
