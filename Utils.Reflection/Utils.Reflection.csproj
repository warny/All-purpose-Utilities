--- conflicted
+++ resolved
@@ -8,11 +8,8 @@
     <Company>Olivier MARTY</Company>
     <PackageId>omy.Utils.Reflection</PackageId>
     <GeneratePackageOnBuild>true</GeneratePackageOnBuild>
-<<<<<<< HEAD
     <PackageReadmeFile>README.md</PackageReadmeFile>
-=======
->>>>>>> cd5f41a8
-    <Version>1.0.0</Version>
+    <Version>1.0.1</Version>
     <Description>Reflection helpers
         - Dynamic DLL mapping utilities
         - Runtime code generation support</Description>
