﻿<Project Sdk="Microsoft.NET.Sdk">

  <PropertyGroup>
    <TargetFramework>net8.0</TargetFramework>
          <EnablePreviewFeatures>True</EnablePreviewFeatures>
    <Authors>Olivier MARTY</Authors>
    <Company>Olivier MARTY</Company>
    <PackageId>omy.Utils.VirtualMachine</PackageId>
    <PackageLicenseExpression>Apache-2.0</PackageLicenseExpression>
    <GeneratePackageOnBuild>true</GeneratePackageOnBuild>
<<<<<<< HEAD
    <Version>1.0.0</Version>
=======
    <Version>0.1.0</Version>
>>>>>>> d5c1c113
    <Description>Virtual machine framework
        - Attribute based instruction definitions
        - Little-endian and big-endian support</Description>
  </PropertyGroup>

  <ItemGroup>
    <ProjectReference Include="..\Utils\Utils.csproj" />
  </ItemGroup>

</Project><|MERGE_RESOLUTION|>--- conflicted
+++ resolved
@@ -8,11 +8,7 @@
     <PackageId>omy.Utils.VirtualMachine</PackageId>
     <PackageLicenseExpression>Apache-2.0</PackageLicenseExpression>
     <GeneratePackageOnBuild>true</GeneratePackageOnBuild>
-<<<<<<< HEAD
-    <Version>1.0.0</Version>
-=======
     <Version>0.1.0</Version>
->>>>>>> d5c1c113
     <Description>Virtual machine framework
         - Attribute based instruction definitions
         - Little-endian and big-endian support</Description>
