--- conflicted
+++ resolved
@@ -7,14 +7,9 @@
     <Company>Olivier MARTY</Company>
     <PackageId>omy.Utils.VirtualMachine</PackageId>
     <PackageLicenseExpression>Apache-2.0</PackageLicenseExpression>
-<<<<<<< HEAD
     <PackageReadmeFile>README.md</PackageReadmeFile>
     <GeneratePackageOnBuild>true</GeneratePackageOnBuild>
-    <Version>1.0.0</Version>
-=======
-    <GeneratePackageOnBuild>true</GeneratePackageOnBuild>
     <Version>0.1.0</Version>
->>>>>>> cd5f41a8
     <Description>Virtual machine framework
         - Attribute based instruction definitions
         - Little-endian and big-endian support</Description>
