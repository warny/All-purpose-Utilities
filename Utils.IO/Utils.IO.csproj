﻿<Project Sdk="Microsoft.NET.Sdk">

  <PropertyGroup>
    <TargetFramework>net8.0</TargetFramework>
          <EnablePreviewFeatures>True</EnablePreviewFeatures>
          <LangVersion>Latest</LangVersion>
    <RootNamespace>Utils</RootNamespace>
    <AllowUnsafeBlocks>True</AllowUnsafeBlocks>
    <Authors>Olivier MARTY</Authors>
    <Company>Olivier MARTY</Company>
    <PackageId>omy.Utils.IO</PackageId>
    <PackageLicenseExpression>Apache-2.0</PackageLicenseExpression>
<<<<<<< HEAD
    <PackageReadmeFile>README.md</PackageReadmeFile>
=======
>>>>>>> cd5f41a8
    <GeneratePackageOnBuild>true</GeneratePackageOnBuild>
    <Version>1.0.0</Version>
    <Description>Input/Output helpers
        - Base16/32/64 stream encoding
        - Stream copying and validation
        - Binary serialization framework</Description>
  </PropertyGroup>

  <ItemGroup>
    <ProjectReference Include="..\Utils\Utils.csproj" />
  </ItemGroup>

</Project><|MERGE_RESOLUTION|>--- conflicted
+++ resolved
@@ -10,12 +10,9 @@
     <Company>Olivier MARTY</Company>
     <PackageId>omy.Utils.IO</PackageId>
     <PackageLicenseExpression>Apache-2.0</PackageLicenseExpression>
-<<<<<<< HEAD
     <PackageReadmeFile>README.md</PackageReadmeFile>
-=======
->>>>>>> cd5f41a8
     <GeneratePackageOnBuild>true</GeneratePackageOnBuild>
-    <Version>1.0.0</Version>
+    <Version>1.0.1</Version>
     <Description>Input/Output helpers
         - Base16/32/64 stream encoding
         - Stream copying and validation
