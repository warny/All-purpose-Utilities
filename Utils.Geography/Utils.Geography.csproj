﻿<Project Sdk="Microsoft.NET.Sdk">

  <PropertyGroup>
	  <TargetFramework>net8.0</TargetFramework>
	  <EnablePreviewFeatures>True</EnablePreviewFeatures>
	  <LangVersion>Latest</LangVersion>
	  <RootNamespace>Utils</RootNamespace>
    <GeneratePackageOnBuild>true</GeneratePackageOnBuild>
    <Authors>Olivier MARTY</Authors>
    <Company>Olivier MARTY</Company>
    <PackageLicenseExpression>Apache-2.0</PackageLicenseExpression>
    <PackageId>omy.Utils.Geography</PackageId>
<<<<<<< HEAD
    <PackageReadmeFile>README.md</PackageReadmeFile>
=======
>>>>>>> cd5f41a8
    <Version>1.0.0</Version>
    <Copyright>Olivier MARTY</Copyright>
    <Description>Coordinate utilities
        - Map to polar conversions
        - Distance computations
        - Map projections and tile helpers</Description>
  </PropertyGroup>

  <ItemGroup>
    <None Include="../LICENSE-apache-2.0.txt" Link="LICENSE-apache-2.0.txt">
      <PackagePath></PackagePath>
      <Pack>True</Pack>
    </None>
  </ItemGroup>

  <ItemGroup>
    <ProjectReference Include="..\Utils\Utils.csproj" />
  </ItemGroup>

</Project><|MERGE_RESOLUTION|>--- conflicted
+++ resolved
@@ -10,11 +10,8 @@
     <Company>Olivier MARTY</Company>
     <PackageLicenseExpression>Apache-2.0</PackageLicenseExpression>
     <PackageId>omy.Utils.Geography</PackageId>
-<<<<<<< HEAD
     <PackageReadmeFile>README.md</PackageReadmeFile>
-=======
->>>>>>> cd5f41a8
-    <Version>1.0.0</Version>
+    <Version>1.0.1</Version>
     <Copyright>Olivier MARTY</Copyright>
     <Description>Coordinate utilities
         - Map to polar conversions
