--- conflicted
+++ resolved
@@ -12,32 +12,6 @@
 	public void ConfigureServices_RegistersAttributedTypes()
 	{
 		var services = new ServiceCollection();
-<<<<<<< HEAD
-		Assembly.GetExecutingAssembly().ConfigureServices(services);
-		var provider = services.BuildServiceProvider();
-
-		var singleton1 = provider.GetRequiredService<ISingletonService>();
-		var singleton2 = provider.GetRequiredService<ISingletonService>();
-		Assert.AreSame(singleton1, singleton2);
-
-		var transient1 = provider.GetRequiredService<TransientService>();
-		var transient2 = provider.GetRequiredService<TransientService>();
-		Assert.AreNotSame(transient1, transient2);
-
-		var keyed = provider.GetRequiredKeyedService<ISingletonService>("domain");
-		Assert.AreNotSame(singleton1, keyed);
-	}
-
-	[Injectable]
-	public interface ISingletonService { }
-
-	[Singleton]
-	private class SingletonService : ISingletonService { }
-
-	[Singleton("domain")]
-	private class DomainSingletonService : ISingletonService { }
-
-=======
 		new System.Type[] {
 			typeof(SingletonService),
 			typeof(DomainSingletonService),
@@ -67,7 +41,6 @@
 	[Singleton("domain")]
 	private class DomainSingletonService : ISingletonService { }
 
->>>>>>> b2761fbd
 	[Transient]
 	private class TransientService { }
 }
