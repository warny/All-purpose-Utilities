--- conflicted
+++ resolved
@@ -73,16 +73,10 @@
 Unit test suite using MSTest and SpecFlow covering the utilities and components from the other projects.
 
 ## NuGet packages
-
 All libraries are configured to generate NuGet packages. Pushing changes to the
 `release` branch triggers the **Publish NuGet** workflow. The workflow builds
-<<<<<<< HEAD
 the solution, packs only the library projects and publishes the resulting
 `.nupkg` files to NuGet.org using the `NUGET_API_KEY` secret.
-=======
-the solution, packs all libraries and publishes the resulting `.nupkg` files to
-NuGet.org using the `NUGET_API_KEY` secret.
->>>>>>> 1afb5dbc
 
 ## License
 
